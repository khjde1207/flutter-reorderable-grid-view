--- conflicted
+++ resolved
@@ -1,4 +1,16 @@
-<<<<<<< HEAD
+## 4.0.0
+ℹ️ **Information**
+
+This is not the new big release! This will come with version `5.0.0`.
+  * the reason is the flutter upgrade `3.7.0` that was released a couple days ago
+  * to ensure that people who are still using a lower flutter are not updating this package automatically, I had to make this update with `4.0.0`
+  * so the big update will come with `5.0.0` hopefully in one or two months
+  * you could already test it as pre-release
+
+🐛 **Fixed error because of flutter upgrade `3.7.0`**
+* fixed an error that was thrown because of the flutter ugprade `3.7.0`
+
+
 ## 4.0.0-dev.1
 ℹ️ℹ️ℹ️ℹ️
 * This is a prerelease and does not contain all functionalities that are tagged in GitHub for the release
@@ -19,21 +31,6 @@
     * `GridView.builder`: rotating the device leads to wrong behavior when using drag and drop
   
 ℹ️ℹ️ℹ️ℹ️
-=======
-## 4.0.0
-ℹ️ **Information**
-
-This is not the new big release! This will come with version `5.0.0`.
-  * the reason is the flutter upgrade `3.7.0` that was released a couple days ago
-  * to ensure that people who are still using a lower flutter are not updating this package automatically, I had to make this update with `4.0.0`
-  * so the big update will come with `5.0.0` hopefully in one or two months
-  * you could already test it as pre-release
-
-🐛 **Fixed error because of flutter upgrade `3.7.0`**
-* fixed an error that was thrown because of the flutter ugprade `3.7.0`
-
-
->>>>>>> a8cf8856
 ## 3.1.3
 🐛 **Fixed some bugs**
 * fixed two null check errors (Issue [#41](https://github.com/karvulf/flutter-reorderable-grid-view/issues/41) and Issue [#44](https://github.com/karvulf/flutter-reorderable-grid-view/issues/44))
